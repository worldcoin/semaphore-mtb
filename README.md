# 📦 Semaphore Merkle Tree Batcher (SMTB)

SMTB is a service for batch processing of Merkle tree updates. It is designed to be used in conjunction with [Semaphore](https://github.com/semaphore-protocol/semaphore). It accepts Merkle tree updates and batches them together into a single one. This is useful for reducing the number of transactions that need to be submitted to the blockchain. The correctness of the batched Merkle tree update is assured through the generation of a SNARK (generated through [gnark](https://github.com/ConsenSys/gnark)).

## Table of Contents
1. [Features](#features)
2. [Usage](#usage)
3. [Benchmarks](#benchmarks)
4. [Running](#running)
5. [Docker](#docker)
6. [Contributing](#contributing)

## Features

- [x] Merkle tree batch update in gnark
- [x] Poseidon Hash in gnark
- [x] Keccak / sha3 in gnark (for aggregation of public inputs)
- [x] Full batch update circuit
- [ ] REST API
- [ ] Proving service
- [ ] Serialize circuit and proving key

## Usage  
This part explains the existing cli commands.  
  
1. setup - builds a circuit with provided batch size and depth, compiles it and writes it to a file.  
    Flags:  
        1. output *file path* - A path used to output a file  
        2. tree-depth *n* - Merkle tree depth  
        3. batch-size *n* - Batch size for Merkle tree updates
2. export-solidity  - Reads a key file (generated from setup), and writes a solidity verifier contract.  
    Flags:  
        1. keys-file *file path*  
        2. Optional: output *file* - Outputs to a file, if not provided, it will output to stdandard output  
3. gen-test-params - Generates test params given the batch size and tree depth. 
    Flags:  
        1. tree-depth *n* - Depth of the mock merkle tree  
        2. batch-size *n* - Batch size for merkle tree updates  
4. start - starts a api server with /prove and /metrics endpoints  
    Flags:  
        1. keys-file *file path* - Proving system file  
        2. Optional: json-logging *0/1* - Enables json logging  
        3. Optional: prover-address *address* - Address for the prover server, defaults to localhost:3001  
        4. Optional: metrics-address *address* - Address for the metrics server, defaults to localhost:9998  
5. prove - Reads a prover system file, generates and returns proof based on prover parameters  
    Flags:  
        1. keys-file *file path* - Proving system file  
6. verify - Takes a hash of all public inputs and verifies it with a prover system  
    Flags:  
        1. keys-file *file path* - Proving system file  
        2. input-hash *hash* - Hash of all public inputs  
7. r1cs - Builds an r1cs and writes it to a file  
    Flags:  
        1. output *file path* - File to be written to  
        2. tree-depth *n* - Depth of a tree  
        3. batch-size *n* - Batch size for Merkle tree updates
8. extract-circuit - Transpiles the circuit from gnark to Lean
    Flags:  
<<<<<<< HEAD
        1. output *file path* - File to be writen to
        2. tree-depth *n* - Merkle tree depth  
        3. batch-size *n* - Batch size for Merkle tree updates
=======
        1. output *file path* - File to be written to
        2. tree-depth *n* - Merkle tree depth
>>>>>>> 4f83b02f

## Benchmarks

Batch size: `100`
Tree depth: `20`
```
DBG prover done backend=groth16 curve=BN254 nbConstraints=6370011 took=11094.363542
```

## Running
```shell
go build .
gnark-mbu --keys-file path/to/keys/file
```

## Docker
```shell
docker build -t semaphore-mtb .

# /host/path/to/mtb should contain the keys file
docker run -it \
    --mount type=bind,source=host/path/to/mtb,target=/mtb \
    -p 3001:3001 \
    semaphore-mtb
```

Or in docker compose
```yaml
semaphore-mtb:
    # Path to the repo root directory
    build: ./semaphore-mtb
    volumes:
        - /host/path/to/mtb:/mtb
    ports:
        # Server
        - "3001:3001"
        # Metrics
        - "9998:9998"

docker compose build
docker compose up -d
```

## Contributing

We welcome your pull requests! But also consider the following:  

1. Fork this repo from `master` branch.  
2. If you added code that should be tested, please add tests.  
3. If you changed the CLI flags, please update this readme in your PR.  
4. Ensure that CI tests suite passes.  

When you submit code changes, your submissions are understood to be under the same MIT License that covers the project.  
Feel free to contact the maintainers if that's a concern.  

Report bugs using github issues. <|MERGE_RESOLUTION|>--- conflicted
+++ resolved
@@ -56,14 +56,9 @@
         3. batch-size *n* - Batch size for Merkle tree updates
 8. extract-circuit - Transpiles the circuit from gnark to Lean
     Flags:  
-<<<<<<< HEAD
         1. output *file path* - File to be writen to
         2. tree-depth *n* - Merkle tree depth  
         3. batch-size *n* - Batch size for Merkle tree updates
-=======
-        1. output *file path* - File to be written to
-        2. tree-depth *n* - Merkle tree depth
->>>>>>> 4f83b02f
 
 ## Benchmarks
 
