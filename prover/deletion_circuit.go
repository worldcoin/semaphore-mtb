package prover

import (
	"fmt"
	"worldcoin/gnark-mbu/prover/keccak"

	"github.com/consensys/gnark/frontend"
	"github.com/reilabs/gnark-lean-extractor/abstractor"
)

type DeletionMbuCircuit struct {
	// single public input
	InputHash frontend.Variable `gnark:",public"`

	// private inputs, but used as public inputs
	DeletionIndices []frontend.Variable `gnark:"input"`
	PreRoot         frontend.Variable   `gnark:"input"`
	PostRoot        frontend.Variable   `gnark:"input"`

	// private inputs
	IdComms      []frontend.Variable   `gnark:"input"`
	MerkleProofs [][]frontend.Variable `gnark:"input"`

	BatchSize int
	Depth     int
}

func (circuit *DeletionMbuCircuit) Define(api frontend.API) error {
	if circuit.Depth > 31 {
		return fmt.Errorf("max depth supported is 31")
	}
	// Hash private inputs.
	// We keccak hash all input to save verification gas. Inputs are arranged as follows:
	// deletionIndices[0] || deletionIndices[1] || ... || deletionIndices[batchSize-1] || PreRoot || PostRoot
	//        32          ||        32          || ... ||              32              ||   256   ||    256
	kh := keccak.NewKeccak256(api, circuit.BatchSize*32+2*256)

	var bits []frontend.Variable
	var err error

	for i := 0; i < circuit.BatchSize; i++ {
		bits, err = ToReducedBinaryBigEndian(circuit.DeletionIndices[i], 32, api)
		if err != nil {
			return err
		}
		kh.Write(bits...)
	}

	bits, err = ToReducedBinaryBigEndian(circuit.PreRoot, 256, api)
	if err != nil {
		return err
	}
	kh.Write(bits...)

	bits, err = ToReducedBinaryBigEndian(circuit.PostRoot, 256, api)
	if err != nil {
		return err
	}
	kh.Write(bits...)

	var sum frontend.Variable
	sum, err = FromBinaryBigEndian(kh.Sum(), api)
	if err != nil {
		return err
	}

	// The same endianness conversion has been performed in the hash generation
	// externally, so we can safely assert their equality here.
	api.AssertIsEqual(circuit.InputHash, sum)

<<<<<<< HEAD
	// Actual batch merkle proof verification.
	root := abstractor.CallGadget(api, DeletionProof{
		DeletionIndices: circuit.DeletionIndices,
		PreRoot: circuit.PreRoot,
		IdComms: circuit.IdComms,
		MerkleProofs: circuit.MerkleProofs,
		BatchSize: circuit.BatchSize,
		Depth: circuit.Depth,
	})[0]
=======
	prevRoot := circuit.PreRoot

	// Individual insertions.
	for i := 0; i < circuit.BatchSize; i += 1 {
		currentPath := api.ToBinary(circuit.DeletionIndices[i], circuit.Depth+1)
		// Treating indices with the one-too-high bit set as a skip flag. This allows
		// us to pad batches with meaningless ops to commit something even if there
		// isn't enough deletions happening to fill a batch.
		skipFlag := currentPath[circuit.Depth]
		currentPath = currentPath[:circuit.Depth]

		// Verify proof for idComm.
		rootPreDeletion := VerifyProof(api, append([]frontend.Variable{circuit.IdComms[i]}, circuit.MerkleProofs[i][:]...), currentPath)

		// Verify proof for empty leaf.
		rootPostDeletion := VerifyProof(api, append([]frontend.Variable{emptyLeaf}, circuit.MerkleProofs[i][:]...), currentPath)

		preRootCorrect := api.IsZero(api.Sub(rootPreDeletion, prevRoot))
		preRootCorrectOrSkip := api.Or(preRootCorrect, skipFlag)
		api.AssertIsEqual(preRootCorrectOrSkip, 1)

		// Set root for next iteration.
		prevRoot = api.Select(skipFlag, prevRoot, rootPostDeletion) // If skipFlag is set, we don't update the root.
	}
>>>>>>> 3c76c910

	// Final root needs to match.
	api.AssertIsEqual(prevRoot, circuit.PostRoot)

	return nil
}<|MERGE_RESOLUTION|>--- conflicted
+++ resolved
@@ -68,7 +68,6 @@
 	// externally, so we can safely assert their equality here.
 	api.AssertIsEqual(circuit.InputHash, sum)
 
-<<<<<<< HEAD
 	// Actual batch merkle proof verification.
 	root := abstractor.CallGadget(api, DeletionProof{
 		DeletionIndices: circuit.DeletionIndices,
@@ -78,35 +77,9 @@
 		BatchSize: circuit.BatchSize,
 		Depth: circuit.Depth,
 	})[0]
-=======
-	prevRoot := circuit.PreRoot
-
-	// Individual insertions.
-	for i := 0; i < circuit.BatchSize; i += 1 {
-		currentPath := api.ToBinary(circuit.DeletionIndices[i], circuit.Depth+1)
-		// Treating indices with the one-too-high bit set as a skip flag. This allows
-		// us to pad batches with meaningless ops to commit something even if there
-		// isn't enough deletions happening to fill a batch.
-		skipFlag := currentPath[circuit.Depth]
-		currentPath = currentPath[:circuit.Depth]
-
-		// Verify proof for idComm.
-		rootPreDeletion := VerifyProof(api, append([]frontend.Variable{circuit.IdComms[i]}, circuit.MerkleProofs[i][:]...), currentPath)
-
-		// Verify proof for empty leaf.
-		rootPostDeletion := VerifyProof(api, append([]frontend.Variable{emptyLeaf}, circuit.MerkleProofs[i][:]...), currentPath)
-
-		preRootCorrect := api.IsZero(api.Sub(rootPreDeletion, prevRoot))
-		preRootCorrectOrSkip := api.Or(preRootCorrect, skipFlag)
-		api.AssertIsEqual(preRootCorrectOrSkip, 1)
-
-		// Set root for next iteration.
-		prevRoot = api.Select(skipFlag, prevRoot, rootPostDeletion) // If skipFlag is set, we don't update the root.
-	}
->>>>>>> 3c76c910
 
 	// Final root needs to match.
-	api.AssertIsEqual(prevRoot, circuit.PostRoot)
+	api.AssertIsEqual(root, circuit.PostRoot)
 
 	return nil
 }